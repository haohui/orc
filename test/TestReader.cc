/**
 * Licensed to the Apache Software Foundation (ASF) under one
 * or more contributor license agreements.  See the NOTICE file
 * distributed with this work for additional information
 * regarding copyright ownership.  The ASF licenses this file
 * to you under the Apache License, Version 2.0 (the
 * "License"); you may not use this file except in compliance
 * with the License.  You may obtain a copy of the License at
 *
 *     http://www.apache.org/licenses/LICENSE-2.0
 *
 * Unless required by applicable law or agreed to in writing, software
 * distributed under the License is distributed on an "AS IS" BASIS,
 * WITHOUT WARRANTIES OR CONDITIONS OF ANY KIND, either express or implied.
 * See the License for the specific language governing permissions and
 * limitations under the License.
 */

#include "orc/OrcFile.hh"
#include "TestDriver.hh"

#include "wrap/gmock.h"
#include "wrap/gtest-wrapper.h"

#include <sstream>

using namespace std;
namespace {

using ::testing::IsEmpty;

TEST(Reader, simpleTest) {
  orc::ReaderOptions opts;
  std::ostringstream filename;
  filename << exampleDirectory << "/demo-11-none.orc";
  std::unique_ptr<orc::Reader> reader =
    orc::createReader(orc::readLocalFile(filename.str()), opts);

  EXPECT_EQ(orc::CompressionKind_NONE, reader->getCompression());
  EXPECT_EQ(256 * 1024, reader->getCompressionSize());
  EXPECT_EQ(385, reader->getNumberOfStripes());
  EXPECT_EQ(1920800, reader->getNumberOfRows());
  EXPECT_EQ(10000, reader->getRowIndexStride());
  EXPECT_EQ(5069718, reader->getContentLength());
  EXPECT_EQ(filename.str(), reader->getStreamName());
  EXPECT_THAT(reader->getMetadataKeys(), IsEmpty());
  EXPECT_FALSE(reader->hasMetadataValue("foo"));
  EXPECT_EQ(18446744073709551615UL, reader->getRowNumber());

  const orc::Type& rootType = reader->getType();
  EXPECT_EQ(0, rootType.getColumnId());
  EXPECT_EQ(orc::STRUCT, rootType.getKind());
  ASSERT_EQ(9, rootType.getSubtypeCount());
  EXPECT_EQ("_col0", rootType.getFieldName(0));
  EXPECT_EQ("_col1", rootType.getFieldName(1));
  EXPECT_EQ("_col2", rootType.getFieldName(2));
  EXPECT_EQ("_col3", rootType.getFieldName(3));
  EXPECT_EQ("_col4", rootType.getFieldName(4));
  EXPECT_EQ("_col5", rootType.getFieldName(5));
  EXPECT_EQ("_col6", rootType.getFieldName(6));
  EXPECT_EQ("_col7", rootType.getFieldName(7));
  EXPECT_EQ("_col8", rootType.getFieldName(8));
  EXPECT_EQ(orc::INT, rootType.getSubtype(0).getKind());
  EXPECT_EQ(orc::STRING, rootType.getSubtype(1).getKind());
  EXPECT_EQ(orc::STRING, rootType.getSubtype(2).getKind());
  EXPECT_EQ(orc::STRING, rootType.getSubtype(3).getKind());
  EXPECT_EQ(orc::INT, rootType.getSubtype(4).getKind());
  EXPECT_EQ(orc::STRING, rootType.getSubtype(5).getKind());
  EXPECT_EQ(orc::INT, rootType.getSubtype(6).getKind());
  EXPECT_EQ(orc::INT, rootType.getSubtype(7).getKind());
  EXPECT_EQ(orc::INT, rootType.getSubtype(8).getKind());
  for(unsigned int i=0; i < 9; ++i) {
    EXPECT_EQ(i + 1, rootType.getSubtype(i).getColumnId()) << "fail on " << i;
  }
  const std::vector<bool> selected = reader->getSelectedColumns();
  for (size_t i = 0; i < 10; ++i) {
    EXPECT_EQ(true, selected[i]) << "fail on " << i;
  }

  unsigned long rowCount = 0;
  std::unique_ptr<orc::ColumnVectorBatch> batch = reader->createRowBatch(1024);
  orc::LongVectorBatch* longVector =
    dynamic_cast<orc::LongVectorBatch*>
    (dynamic_cast<orc::StructVectorBatch&>(*batch).fields[0]);
  int64_t* idCol = longVector->data.data();
  while (reader->next(*batch)) {
    EXPECT_EQ(rowCount, reader->getRowNumber());
    for(unsigned int i=0; i < batch->numElements; ++i) {
      EXPECT_EQ(rowCount + i + 1, idCol[i]) << "Bad id for " << i;
    }
    rowCount += batch->numElements;
  }
  EXPECT_EQ(1920800, rowCount);
  EXPECT_EQ(1920000, reader->getRowNumber());
}

TEST(Reader, zlibReaderTest) {
  orc::ReaderOptions opts;
  std::ostringstream filename;
  filename << exampleDirectory << "/demo-11-zlib.orc";

  std::unique_ptr<orc::Reader> reader =
    orc::createReader(orc::readLocalFile(filename.str()), opts);

  EXPECT_EQ(orc::CompressionKind_ZLIB, reader->getCompression());
  EXPECT_EQ(256 * 1024, reader->getCompressionSize());
  EXPECT_EQ(385, reader->getNumberOfStripes());
  EXPECT_EQ(1920800, reader->getNumberOfRows());
  EXPECT_EQ(10000, reader->getRowIndexStride());
  EXPECT_EQ(396823, reader->getContentLength());
  EXPECT_EQ(filename.str(), reader->getStreamName());
  EXPECT_THAT(reader->getMetadataKeys(), IsEmpty());
  EXPECT_FALSE(reader->hasMetadataValue("foo"));
  EXPECT_EQ(18446744073709551615UL, reader->getRowNumber());

  const orc::Type& rootType = reader->getType();
  EXPECT_EQ(0, rootType.getColumnId());
  EXPECT_EQ(orc::STRUCT, rootType.getKind());
  ASSERT_EQ(9, rootType.getSubtypeCount());
  EXPECT_EQ("_col0", rootType.getFieldName(0));
  EXPECT_EQ("_col1", rootType.getFieldName(1));
  EXPECT_EQ("_col2", rootType.getFieldName(2));
  EXPECT_EQ("_col3", rootType.getFieldName(3));
  EXPECT_EQ("_col4", rootType.getFieldName(4));
  EXPECT_EQ("_col5", rootType.getFieldName(5));
  EXPECT_EQ("_col6", rootType.getFieldName(6));
  EXPECT_EQ("_col7", rootType.getFieldName(7));
  EXPECT_EQ("_col8", rootType.getFieldName(8));
  EXPECT_EQ(orc::INT, rootType.getSubtype(0).getKind());
  EXPECT_EQ(orc::STRING, rootType.getSubtype(1).getKind());
  EXPECT_EQ(orc::STRING, rootType.getSubtype(2).getKind());
  EXPECT_EQ(orc::STRING, rootType.getSubtype(3).getKind());
  EXPECT_EQ(orc::INT, rootType.getSubtype(4).getKind());
  EXPECT_EQ(orc::STRING, rootType.getSubtype(5).getKind());
  EXPECT_EQ(orc::INT, rootType.getSubtype(6).getKind());
  EXPECT_EQ(orc::INT, rootType.getSubtype(7).getKind());
  EXPECT_EQ(orc::INT, rootType.getSubtype(8).getKind());
  for(unsigned int i=0; i < 9; ++i) {
    EXPECT_EQ(i + 1, rootType.getSubtype(i).getColumnId()) << "fail on " << i;
  }
  const std::vector<bool> selected = reader->getSelectedColumns();
  for (size_t i = 0; i < 10; ++i) {
    EXPECT_EQ(true, selected[i]) << "fail on " << i;
  }

  unsigned long rowCount = 0;
  std::unique_ptr<orc::ColumnVectorBatch> batch = reader->createRowBatch(1024);
  orc::LongVectorBatch* longVector =
    dynamic_cast<orc::LongVectorBatch*>
      (dynamic_cast<orc::StructVectorBatch&>(*batch).fields[0]);
  while (reader->next(*batch)) {
    EXPECT_EQ(rowCount, reader->getRowNumber());
    for(unsigned int i=0; i < batch->numElements; ++i) {
      EXPECT_EQ(rowCount + i + 1, longVector->data[i]) << "Bad id for " << i;
    }
    rowCount += batch->numElements;
  }
  EXPECT_EQ(1920800, rowCount);
  EXPECT_EQ(1920000, reader->getRowNumber());
}

TEST(Reader, zlibReaderTestRle2) {
  orc::ReaderOptions opts;
  std::ostringstream filename;
  filename << exampleDirectory << "/demo-12-zlib.orc";

  std::unique_ptr<orc::Reader> reader =
    orc::createReader(orc::readLocalFile(filename.str()), opts);

  EXPECT_EQ(orc::CompressionKind_ZLIB, reader->getCompression());
  EXPECT_EQ(256 * 1024, reader->getCompressionSize());
  EXPECT_EQ(1, reader->getNumberOfStripes());
  EXPECT_EQ(1920800, reader->getNumberOfRows());
  EXPECT_EQ(10000, reader->getRowIndexStride());
  EXPECT_EQ(45592, reader->getContentLength());
  EXPECT_EQ(filename.str(), reader->getStreamName());
  EXPECT_THAT(reader->getMetadataKeys(), IsEmpty());
  EXPECT_FALSE(reader->hasMetadataValue("foo"));
  EXPECT_EQ(18446744073709551615UL, reader->getRowNumber());

  const orc::Type& rootType = reader->getType();
  EXPECT_EQ(0, rootType.getColumnId());
  EXPECT_EQ(orc::STRUCT, rootType.getKind());
  ASSERT_EQ(9, rootType.getSubtypeCount());
  EXPECT_EQ("_col0", rootType.getFieldName(0));
  EXPECT_EQ("_col1", rootType.getFieldName(1));
  EXPECT_EQ("_col2", rootType.getFieldName(2));
  EXPECT_EQ("_col3", rootType.getFieldName(3));
  EXPECT_EQ("_col4", rootType.getFieldName(4));
  EXPECT_EQ("_col5", rootType.getFieldName(5));
  EXPECT_EQ("_col6", rootType.getFieldName(6));
  EXPECT_EQ("_col7", rootType.getFieldName(7));
  EXPECT_EQ("_col8", rootType.getFieldName(8));
  EXPECT_EQ(orc::INT, rootType.getSubtype(0).getKind());
  EXPECT_EQ(orc::STRING, rootType.getSubtype(1).getKind());
  EXPECT_EQ(orc::STRING, rootType.getSubtype(2).getKind());
  EXPECT_EQ(orc::STRING, rootType.getSubtype(3).getKind());
  EXPECT_EQ(orc::INT, rootType.getSubtype(4).getKind());
  EXPECT_EQ(orc::STRING, rootType.getSubtype(5).getKind());
  EXPECT_EQ(orc::INT, rootType.getSubtype(6).getKind());
  EXPECT_EQ(orc::INT, rootType.getSubtype(7).getKind());
  EXPECT_EQ(orc::INT, rootType.getSubtype(8).getKind());
  for(unsigned int i=0; i < 9; ++i) {
    EXPECT_EQ(i + 1, rootType.getSubtype(i).getColumnId()) << "fail on " << i;
  }
  const std::vector<bool> selected = reader->getSelectedColumns();
  for (size_t i = 0; i < 10; ++i) {
    EXPECT_EQ(true, selected[i]) << "fail on " << i;
  }

  unsigned long rowCount = 0;
  std::unique_ptr<orc::ColumnVectorBatch> batch = reader->createRowBatch(1024);
  orc::LongVectorBatch* longVector =
    dynamic_cast<orc::LongVectorBatch*>
      (dynamic_cast<orc::StructVectorBatch&>(*batch).fields[0]);
  while (reader->next(*batch)) {
    EXPECT_EQ(rowCount, reader->getRowNumber());
    for(unsigned int i=0; i < batch->numElements; ++i) {
      EXPECT_EQ(rowCount + i + 1, longVector->data[i]) << "Bad id for " << i;
    }
    rowCount += batch->numElements;
  }
  EXPECT_EQ(1920800, rowCount);
  EXPECT_EQ(1920000, reader->getRowNumber());
}

TEST(Reader, columnSelectionTest) {
  orc::ReaderOptions opts;
  std::list<int> includes = {1,3,5,7,9};
  opts.include(includes);
  std::ostringstream filename;
  filename << exampleDirectory << "/demo-11-none.orc";
  std::unique_ptr<orc::Reader> reader =
    orc::createReader(orc::readLocalFile(filename.str()), opts);

  EXPECT_EQ(orc::CompressionKind_NONE, reader->getCompression());
  EXPECT_EQ(256 * 1024, reader->getCompressionSize());
  EXPECT_EQ(385, reader->getNumberOfStripes());
  EXPECT_EQ(1920800, reader->getNumberOfRows());
  EXPECT_EQ(10000, reader->getRowIndexStride());
  EXPECT_EQ(5069718, reader->getContentLength());
  EXPECT_EQ(filename.str(), reader->getStreamName());
  EXPECT_THAT(reader->getMetadataKeys(), IsEmpty());
  EXPECT_FALSE(reader->hasMetadataValue("foo"));
  EXPECT_EQ(18446744073709551615UL, reader->getRowNumber());

  const orc::Type& rootType = reader->getType();
  EXPECT_EQ(0, rootType.getColumnId());
  EXPECT_EQ(orc::STRUCT, rootType.getKind());
  ASSERT_EQ(9, rootType.getSubtypeCount());
  EXPECT_EQ("_col0", rootType.getFieldName(0));
  EXPECT_EQ("_col1", rootType.getFieldName(1));
  EXPECT_EQ("_col2", rootType.getFieldName(2));
  EXPECT_EQ("_col3", rootType.getFieldName(3));
  EXPECT_EQ("_col4", rootType.getFieldName(4));
  EXPECT_EQ("_col5", rootType.getFieldName(5));
  EXPECT_EQ("_col6", rootType.getFieldName(6));
  EXPECT_EQ("_col7", rootType.getFieldName(7));
  EXPECT_EQ("_col8", rootType.getFieldName(8));
  EXPECT_EQ(orc::INT, rootType.getSubtype(0).getKind());
  EXPECT_EQ(orc::STRING, rootType.getSubtype(1).getKind());
  EXPECT_EQ(orc::STRING, rootType.getSubtype(2).getKind());
  EXPECT_EQ(orc::STRING, rootType.getSubtype(3).getKind());
  EXPECT_EQ(orc::INT, rootType.getSubtype(4).getKind());
  EXPECT_EQ(orc::STRING, rootType.getSubtype(5).getKind());
  EXPECT_EQ(orc::INT, rootType.getSubtype(6).getKind());
  EXPECT_EQ(orc::INT, rootType.getSubtype(7).getKind());
  EXPECT_EQ(orc::INT, rootType.getSubtype(8).getKind());
  for(unsigned int i=0; i < 9; ++i) {
    EXPECT_EQ(i + 1, rootType.getSubtype(i).getColumnId()) << "fail on " << i;
  }
<<<<<<< HEAD
  const std::vector<bool> selected = reader->getSelectedColumns();
  size_t i = 0 ;
  EXPECT_EQ(true, selected[i]) << "fail on " << i;
  for (i = 1; i < 10; ++i) {
=======
  const bool* const selected = reader->getSelectedColumns();
  EXPECT_EQ(true, selected[0]) << "fail on " << 0;
  for (size_t i = 1; i < 10; ++i) {
>>>>>>> 7cd8263c
    EXPECT_EQ(i%2==1?true:false, selected[i]) << "fail on " << i;
  }

  unsigned long rowCount = 0;
  std::unique_ptr<orc::ColumnVectorBatch> batch = reader->createRowBatch(1024);
  orc::LongVectorBatch* longVector =
    dynamic_cast<orc::LongVectorBatch*>
    (dynamic_cast<orc::StructVectorBatch&>(*batch).fields[0]);
  int64_t* idCol = longVector->data.data();
  while (reader->next(*batch)) {
    EXPECT_EQ(rowCount, reader->getRowNumber());
    for(unsigned int i=0; i < batch->numElements; ++i) {
      EXPECT_EQ(rowCount + i + 1, idCol[i]) << "Bad id for " << i;
    }
    rowCount += batch->numElements;
  }
  EXPECT_EQ(1920800, rowCount);
  EXPECT_EQ(1920000, reader->getRowNumber());
}

}  // namespace<|MERGE_RESOLUTION|>--- conflicted
+++ resolved
@@ -269,16 +269,10 @@
   for(unsigned int i=0; i < 9; ++i) {
     EXPECT_EQ(i + 1, rootType.getSubtype(i).getColumnId()) << "fail on " << i;
   }
-<<<<<<< HEAD
-  const std::vector<bool> selected = reader->getSelectedColumns();
-  size_t i = 0 ;
-  EXPECT_EQ(true, selected[i]) << "fail on " << i;
-  for (i = 1; i < 10; ++i) {
-=======
-  const bool* const selected = reader->getSelectedColumns();
+
+  const std::vector<bool> selected = reader->getSelectedColumns();
   EXPECT_EQ(true, selected[0]) << "fail on " << 0;
   for (size_t i = 1; i < 10; ++i) {
->>>>>>> 7cd8263c
     EXPECT_EQ(i%2==1?true:false, selected[i]) << "fail on " << i;
   }
 
