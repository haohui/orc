--- conflicted
+++ resolved
@@ -32,15 +32,9 @@
   std::cout << std::nounitbuf;
 
   orc::ReaderOptions opts;
-<<<<<<< HEAD
   std::list<int> cols;
   cols.push_back(0);
   opts.include(cols);
-
-  std::unique_ptr<orc::Reader> reader =
-    orc::createReader(orc::readLocalFile(std::string(argv[1])), opts);
-=======
-  opts.include({0});
 
   std::unique_ptr<orc::Reader> reader;
   try{
@@ -50,7 +44,6 @@
               << e.what() << std::endl;
     return -1;
   }
->>>>>>> 7cd8263c
 
   std::unique_ptr<orc::ColumnVectorBatch> batch = reader->createRowBatch(1000);
   orc::StructColumnPrinter printer(*batch);
