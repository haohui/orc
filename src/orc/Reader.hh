/**
 * Licensed to the Apache Software Foundation (ASF) under one
 * or more contributor license agreements.  See the NOTICE file
 * distributed with this work for additional information
 * regarding copyright ownership.  The ASF licenses this file
 * to you under the Apache License, Version 2.0 (the
 * "License"); you may not use this file except in compliance
 * with the License.  You may obtain a copy of the License at
 *
 *     http://www.apache.org/licenses/LICENSE-2.0
 *
 * Unless required by applicable law or agreed to in writing, software
 * distributed under the License is distributed on an "AS IS" BASIS,
 * WITHOUT WARRANTIES OR CONDITIONS OF ANY KIND, either express or implied.
 * See the License for the specific language governing permissions and
 * limitations under the License.
 */

#ifndef ORC_READER_HH
#define ORC_READER_HH

#include "Vector.hh"

#include <memory>
#include <string>
#include <vector>

namespace orc {

  // classes that hold data members so we can maintain binary compatibility
  struct ReaderOptionsPrivate;

  enum CompressionKind {
    CompressionKind_NONE = 0,
    CompressionKind_ZLIB = 1,
    CompressionKind_SNAPPY = 2,
    CompressionKind_LZO = 3
  };

  /**
   * Statistics that are available for all types of columns.
   */
  class ColumnStatistics {
  public:
    virtual ~ColumnStatistics();

    /**
     * Get the number of values in this column. It will differ from the number
     * of rows because of NULL values and repeated values.
     * @return the number of values
     */
    virtual uint64_t getNumberOfValues() const = 0;

    /**
     * print out statistics of column if any
     */
    virtual std::string toString() const = 0;
  };

  /**
   * Statistics for binary columns.
   */
  class BinaryColumnStatistics: public ColumnStatistics {
  public:
    virtual ~BinaryColumnStatistics();

    /**
     * check whether column has total length
     * @return true if has total length
     */
    virtual bool hasTotalLength() const = 0;
    
    virtual uint64_t getTotalLength() const = 0;
  };

  /**
   * Statistics for boolean columns.
   */
  class BooleanColumnStatistics: public ColumnStatistics {
  public:
    virtual ~BooleanColumnStatistics();

    /**
     * check whether column has true/false count
     * @return true if has true/false count
     */
    virtual bool hasCount() const = 0;

    virtual uint64_t getFalseCount() const = 0;
    virtual uint64_t getTrueCount() const = 0;
  };

  /**
   * Statistics for date columns.
   */
  class DateColumnStatistics: public ColumnStatistics {
  public:
    virtual ~DateColumnStatistics();

    /**
     * check whether column has minimum
     * @return true if has minimum
     */
    virtual bool hasMinimum() const = 0;
      
    /**
     * check whether column has maximum
     * @return true if has maximum
     */
    virtual bool hasMaximum() const = 0;

    /**
     * Get the minimum value for the column.
     * @return minimum value
     */
    virtual int32_t getMinimum() const = 0;

    /**
     * Get the maximum value for the column.
     * @return maximum value
     */
    virtual int32_t getMaximum() const = 0;
  };

  /**
   * Statistics for decimal columns.
   */
  class DecimalColumnStatistics: public ColumnStatistics {
  public:
    virtual ~DecimalColumnStatistics();

    /**
     * check whether column has minimum
     * @return true if has minimum
     */
    virtual bool hasMinimum() const = 0;
      
    /**
     * check whether column has maximum
     * @return true if has maximum
     */
    virtual bool hasMaximum() const = 0;

    /**
     * check whether column has sum
     * @return true if has sum
     */
    virtual bool hasSum() const = 0;

    /**
     * Get the minimum value for the column.
     * @return minimum value
     */
    virtual Decimal getMinimum() const = 0;

    /**
     * Get the maximum value for the column.
     * @return maximum value
     */
    virtual Decimal getMaximum() const = 0;

    /**
     * Get the sum for the column.
     * @return sum of all the values
     */
    virtual Decimal getSum() const = 0;
  };

  /**
   * Statistics for float and double columns.
   */
  class DoubleColumnStatistics: public ColumnStatistics {
  public:
    virtual ~DoubleColumnStatistics();

    /**
     * check whether column has minimum
     * @return true if has minimum
     */
    virtual bool hasMinimum() const = 0;
      
    /**
     * check whether column has maximum
     * @return true if has maximum
     */
    virtual bool hasMaximum() const = 0;

    /**
     * check whether column has sum
     * @return true if has sum
     */
    virtual bool hasSum() const = 0;

    /**
     * Get the smallest value in the column. Only defined if getNumberOfValues
     * is non-zero.
     * @return the minimum
     */
    virtual double getMinimum() const = 0;

    /**
     * Get the largest value in the column. Only defined if getNumberOfValues
     * is non-zero.
     * @return the maximum
     */
    virtual double getMaximum() const = 0;

    /**
     * Get the sum of the values in the column.
     * @return the sum
     */
    virtual double getSum() const = 0;
  };

  /**
   * Statistics for all of the integer columns, such as byte, short, int, and
   * long.
   */
  class IntegerColumnStatistics: public ColumnStatistics {
  public:
    virtual ~IntegerColumnStatistics();

    /**
     * check whether column has minimum
     * @return true if has minimum
     */
    virtual bool hasMinimum() const = 0;
      
    /**
     * check whether column has maximum
     * @return true if has maximum
     */
    virtual bool hasMaximum() const = 0;

    /**
     * check whether column has sum
     * @return true if has sum
     */
    virtual bool hasSum() const = 0;

    /**
     * Get the smallest value in the column. Only defined if getNumberOfValues
     * is non-zero.
     * @return the minimum
     */
    virtual int64_t getMinimum() const = 0;

    /**
     * Get the largest value in the column. Only defined if getNumberOfValues
     * is non-zero.
     * @return the maximum
     */
    virtual int64_t getMaximum() const = 0;

    /**
     * Get the sum of the column. Only valid if isSumDefined returns true.
     * @return the sum of the column
     */
    virtual int64_t getSum() const = 0;
  };

  /**
   * Statistics for string columns.
   */
  class StringColumnStatistics: public ColumnStatistics {
  public:
    virtual ~StringColumnStatistics();

    /**
     * check whether column has minimum
     * @return true if has minimum
     */
    virtual bool hasMinimum() const = 0;
      
    /**
     * check whether column has maximum
     * @return true if has maximum
     */
    virtual bool hasMaximum() const = 0;

    /**
     * check whether column 
     * @return true if has maximum
     */
    virtual bool hasTotalLength() const = 0;

    /**
     * Get the minimum value for the column.
     * @return minimum value
     */
    virtual std::string getMinimum() const = 0;

    /**
     * Get the maximum value for the column.
     * @return maximum value
     */
    virtual std::string getMaximum() const = 0;

    /**
     * Get the total length of all values.
     * @return total length of all the values
     */
    virtual uint64_t getTotalLength() const = 0;
  };

  /**
   * Statistics for timestamp columns.
   */
  class TimestampColumnStatistics: public ColumnStatistics {
  public:
    virtual ~TimestampColumnStatistics();

    /**
     * check whether column minimum
     * @return true if has minimum
     */
    virtual bool hasMinimum() const = 0;
      
    /**
     * check whether column maximum
     * @return true if has maximum
     */
    virtual bool hasMaximum() const = 0;

    /**
     * Get the minimum value for the column.
     * @return minimum value
     */
    virtual int64_t getMinimum() const = 0;

    /**
     * Get the maximum value for the column.
     * @return maximum value
     */
    virtual int64_t getMaximum() const = 0;
  };

  class StripeInformation {
  public:
    virtual ~StripeInformation();

    /**
     * Get the byte offset of the start of the stripe.
     * @return the bytes from the start of the file
     */
    virtual unsigned long getOffset() const = 0;

    /**
     * Get the total length of the stripe in bytes.
     * @return the number of bytes in the stripe
     */
    virtual unsigned long getLength() const = 0;

    /**
     * Get the length of the stripe's indexes.
     * @return the number of bytes in the index
     */
    virtual unsigned long getIndexLength() const = 0;

    /**
     * Get the length of the stripe's data.
     * @return the number of bytes in the stripe
     */
    virtual unsigned long getDataLength()const = 0;

    /**
     * Get the length of the stripe's tail section, which contains its index.
     * @return the number of bytes in the tail
     */
    virtual unsigned long getFooterLength() const = 0;

    /**
     * Get the number of rows in the stripe.
     * @return a count of the number of rows
     */
    virtual unsigned long getNumberOfRows() const = 0;
  };

  class Statistics {
  public:
    virtual ~Statistics();

    /**
     * Get the statistics of colId column.
     * @return one column's statistics
     */
    virtual const ColumnStatistics* getColumnStatistics(uint32_t colId
							) const = 0;

    /**
     * Get the number of columns
     * @return the number of columns
     */
    virtual uint32_t getNumberOfColumns() const = 0;
  };


  /**
   * Options for creating a Reader.
   */
  class ReaderOptions {
  private:
    std::unique_ptr<ReaderOptionsPrivate> privateBits;

  public:
    ReaderOptions();
    ReaderOptions(const ReaderOptions&);
    ReaderOptions(ReaderOptions&);
    ReaderOptions& operator=(const ReaderOptions&);
    virtual ~ReaderOptions();

    /**
     * Set the list of columns to read. All columns that are children of
     * selected columns are automatically selected. The default value is
     * {0}.
     * @param include a list of columns to read
     * @return this
     */
    ReaderOptions& include(const std::list<int>& include);

    /**
     * Set the list of columns to read. All columns that are children of
     * selected columns are automatically selected. The default value is
     * {0}.
     * @param include a list of columns to read
     * @return this
     */
    ReaderOptions& include(std::vector<int> include);

    /**
     * Set the section of the file to process.
     * @param offset the starting byte offset
     * @param length the number of bytes to read
     * @return this
     */
    ReaderOptions& range(unsigned long offset, unsigned long length);

    /**
     * For Hive 0.11 (and 0.12) decimals, the precision was unlimited
     * and thus may overflow the 38 digits that is supported. If one
     * of the Hive 0.11 decimals is too large, the reader may either convert
     * the value to NULL or throw an exception. That choice is controlled
     * by this setting.
     *
     * Defaults to true.
     *
     * @param shouldThrow should the reader throw a ParseError?
     * @return returns *this
     */
    ReaderOptions& throwOnHive11DecimalOverflow(bool shouldThrow);

    /**
     * For Hive 0.11 (and 0.12) written decimals, which have unlimited
     * scale and precision, the reader forces the scale to a consistent
     * number that is configured. This setting changes the scale that is
     * forced upon these old decimals. See also throwOnHive11DecimalOverflow.
     *
     * Defaults to 6.
     *
     * @param forcedScale the scale that will be forced on Hive 0.11 decimals
     * @return returns *this
     */
    ReaderOptions& forcedScaleOnHive11Decimal(int32_t forcedScale);

    /**
     * Set the location of the tail as defined by the logical length of the
     * file.
     */
    ReaderOptions& setTailLocation(unsigned long offset);

    /**
     * Set the stream to use for printing warning or error messages.
     */
    ReaderOptions& setErrorStream(std::ostream& stream);

    /**
     * Get the list of selected columns to read. All children of the selected
     * columns are also selected.
     */
    const std::list<int>& getInclude() const;

    /**
     * Get the start of the range for the data being processed.
     * @return if not set, return 0
     */
    unsigned long getOffset() const;

    /**
     * Get the end of the range for the data being processed.
     * @return if not set, return the maximum long
     */
    unsigned long getLength() const;

    /**
     * Get the desired tail location.
     * @return if not set, return the maximum long.
     */
    unsigned long getTailLocation() const;

    /**
     * Should the reader throw a ParseError when a Hive 0.11 decimal is
     * larger than the supported 38 digits of precision? Otherwise, the
     * data item is replaced by a NULL.
     */
    bool getThrowOnHive11DecimalOverflow() const;

    /**
     * What scale should all Hive 0.11 decimals be normalized to?
     */
    int32_t getForcedScaleOnHive11Decimal() const;

    /**
     * Get the stream to write warnings or errors to.
     */
    std::ostream* getErrorStream() const;
  };

  /**
   * The interface for reading ORC files.
   * This is an an abstract class that will subclassed as necessary.
   */
  class Reader {
  public:
    virtual ~Reader();

    /**
     * Get the number of rows in the file.
     * @return the number of rows
     */
    virtual unsigned long getNumberOfRows() const = 0;

    /**
     * Get the user metadata keys.
     * @return the set of metadata keys
     */
    virtual std::list<std::string> getMetadataKeys() const = 0;

    /**
     * Get a user metadata value.
     * @param key a key given by the user
     * @return the bytes associated with the given key
     */
    virtual std::string getMetadataValue(const std::string& key) const = 0;

    /**
     * Did the user set the given metadata value.
     * @param key the key to check
     * @return true if the metadata value was set
     */
    virtual bool hasMetadataValue(const std::string& key) const = 0;

    /**
     * Get the compression kind.
     * @return the kind of compression in the file
     */
    virtual CompressionKind getCompression() const = 0;

    /**
     * Get the buffer size for the compression.
     * @return number of bytes to buffer for the compression codec.
     */
    virtual unsigned long getCompressionSize() const = 0;

    /**
     * Get the number of rows per a entry in the row index.
     * @return the number of rows per an entry in the row index or 0 if there
     * is no row index.
     */
    virtual unsigned long getRowIndexStride() const = 0;

    /**
     * Get the number of stripes in the file.
     * @return the number of stripes
     */
    virtual unsigned long getNumberOfStripes() const = 0;

    /**
     * Get the information about a stripe.
     * @param stripeIndex the stripe 0 to N-1 to get information about
     * @return the information about that stripe
     */
    virtual std::unique_ptr<StripeInformation>
    getStripe(unsigned long stripeIndex) const = 0;

    /**
     * Get the number of stripe statistics in the file.
     * @return the number of stripe statistics
     */
    virtual unsigned long getNumberOfStripeStatistics() const = 0;

    /**
     * Get the statistics about a stripe.
     * @param stripeIndex the stripe 0 to N-1 to get statistics about
     * @return the statistics about that stripe
     */
    virtual std::unique_ptr<Statistics>
    getStripeStatistics(unsigned long stripeIndex) const = 0;

    /**
     * Get the length of the file.
     * @return the number of bytes in the file
     */
    virtual unsigned long getContentLength() const = 0;

    /**
     * Get the statistics about the columns in the file.
     * @return the information about the column
     */
    virtual std::unique_ptr<Statistics> getStatistics() const = 0;

    /**
     * Get the statistics about a single column in the file.
     * @return the information about the column
     */
    virtual std::unique_ptr<ColumnStatistics>
    getColumnStatistics(uint32_t columnId) const = 0;

    /**
     * Get the type of the rows in the file. The top level is always a struct.
     * @return the root type
     */
    virtual const Type& getType() const = 0;

    /**
     * Get the selected columns of the file.
     */
    virtual const std::vector<bool> getSelectedColumns() const = 0;

    /**
     * Create a row batch for reading the selected columns of this file.
     * @param size the number of rows to read
     * @return a new ColumnVectorBatch to read into
     */
    virtual std::unique_ptr<ColumnVectorBatch> createRowBatch
    (unsigned long size) const = 0;

    /**
     * Read the next row batch from the current position.
     * Caller must look at numElements in the row batch to determine how
     * many rows were read.
     * @param data the row batch to read into.
     * @return true if a non-zero number of rows were read or false if the
     *   end of the file was reached.
     */
    virtual bool next(ColumnVectorBatch& data) = 0;

    /**
     * Get the row number of the first row in the previously read batch.
     * @return the row number of the previous batch.
     */
    virtual unsigned long getRowNumber() const = 0;

    /**
     * Seek to a given row.
     * @param rowNumber the next row the reader should return
     */
    virtual void seekToRow(unsigned long rowNumber) = 0;

    /**
     * Get the name of the input stream.
     */
    virtual const std::string& getStreamName() const = 0;

    /**
<<<<<<< HEAD
     * Estimate an upper bound on memory usage by the Reader based on the file footer
     * (the bound is less tight the fewer columns are read)
     * @return memory estimate
     */
    virtual uint64_t memoryEstimate() = 0;
=======
     * check file has correct column statistics
     */
    virtual bool hasCorrectStatistics() const = 0;
>>>>>>> bfc7ccb6
  };
}

#endif<|MERGE_RESOLUTION|>--- conflicted
+++ resolved
@@ -661,18 +661,17 @@
      */
     virtual const std::string& getStreamName() const = 0;
 
-    /**
-<<<<<<< HEAD
+    /*
+     * check file has correct column statistics
+     */
+    virtual bool hasCorrectStatistics() const = 0;
+
+    /**
      * Estimate an upper bound on memory usage by the Reader based on the file footer
      * (the bound is less tight the fewer columns are read)
      * @return memory estimate
      */
     virtual uint64_t memoryEstimate() = 0;
-=======
-     * check file has correct column statistics
-     */
-    virtual bool hasCorrectStatistics() const = 0;
->>>>>>> bfc7ccb6
   };
 }
 
